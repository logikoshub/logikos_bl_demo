/**
  ******************************************************************************
  * @file mcu_stm8s.c
  * @brief This file contains the main function for the BLDC motor control
  * @author Neidermeier
  * @version
  * @date December-2020
  ******************************************************************************
  */
#ifndef MCU_STM8S
#define MCU_STM8S

/* Includes ------------------------------------------------------------------*/

// app headers
#include "system.h" // platform specific delarations

/* defines -------------------------------------------------------------------*/

#ifdef STM8S105 // DISCOVERY
  #define SDA_PORT  (GPIOD)
  #define SDA_PIN   (GPIO_PIN_2)
  #define SDB_PORT  (GPIOE)
  #define SDB_PIN   (GPIO_PIN_0)
  #define SDC_PORT  (GPIOA)
  #define SDC_PIN   (GPIO_PIN_5)
#else // STM8S003 dev board 
  #define SDA_PORT  (GPIOA)
  #define SDA_PIN   (GPIO_PIN_1)
  #define SDB_PORT  (GPIOA)
  #define SDB_PIN   (GPIO_PIN_2)
  #define SDC_PORT  (GPIOC)
  #define SDC_PIN   (GPIO_PIN_3)
#endif

<<<<<<< HEAD
/* Private defines -----------------------------------------------------------*/

// reference: SPL UART example project

=======
/**
 * @brief reference: SPL UART example project
 */
>>>>>>> 187ec0fe
#ifdef _RAISONANCE_
#define PUTCHAR_PROTOTYPE int putchar (char c)
#define GETCHAR_PROTOTYPE int getchar (void)
#elif defined (_COSMIC_)
#define PUTCHAR_PROTOTYPE char putchar (char c)
#define GETCHAR_PROTOTYPE char getchar (void)
#else /* _IAR_ */
#define PUTCHAR_PROTOTYPE int putchar (int c)
#define GETCHAR_PROTOTYPE int getchar (void)
#endif /* _RAISONANCE_ */

/* Public variables  ---------------------------------------------------------*/

/* Private variables ---------------------------------------------------------*/

<<<<<<< HEAD
/* function prototypes -----------------------------------------------*/
=======
/* function prototypes -------------------------------------------------------*/
>>>>>>> 187ec0fe

uint8_t SerialKeyPressed(char *key);

void UARTputs(char *message);

void MCU_Init(void);

void MCU_comm_time_cfg(uint16_t);


#endif // MCU_STM8S<|MERGE_RESOLUTION|>--- conflicted
+++ resolved
@@ -33,16 +33,9 @@
   #define SDC_PIN   (GPIO_PIN_3)
 #endif
 
-<<<<<<< HEAD
-/* Private defines -----------------------------------------------------------*/
-
-// reference: SPL UART example project
-
-=======
 /**
  * @brief reference: SPL UART example project
  */
->>>>>>> 187ec0fe
 #ifdef _RAISONANCE_
 #define PUTCHAR_PROTOTYPE int putchar (char c)
 #define GETCHAR_PROTOTYPE int getchar (void)
@@ -58,11 +51,7 @@
 
 /* Private variables ---------------------------------------------------------*/
 
-<<<<<<< HEAD
-/* function prototypes -----------------------------------------------*/
-=======
 /* function prototypes -------------------------------------------------------*/
->>>>>>> 187ec0fe
 
 uint8_t SerialKeyPressed(char *key);
 
