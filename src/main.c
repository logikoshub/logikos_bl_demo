--- conflicted
+++ resolved
@@ -62,10 +62,7 @@
 
   while(1)
   {
-<<<<<<< HEAD
-=======
 #if 0 //  TEST DEV ONLY: manual adjustment of commutation cycle time	
->>>>>>> 187ec0fe
 //  button input either button would transition from OFF->RAMP
     if (! (( GPIOA->IDR)&(1<<4)))
     {
@@ -74,11 +71,7 @@
       UI_Stop();
       enableInterrupts();
     }
-<<<<<<< HEAD
-
-=======
 #endif
->>>>>>> 187ec0fe
 #if 0 //  TEST DEV ONLY: manual adjustment of commutation cycle time
     if (! (( GPIOA->IDR)&(1<<6)))
     {
@@ -126,10 +119,7 @@
       UARTputs(sbuf);
     }
 #endif // SPI CONT
-<<<<<<< HEAD
-=======
 #endif // SPI_EN
->>>>>>> 187ec0fe
   } // while 1
 }
 
@@ -152,12 +142,8 @@
   {
   }
 }
-<<<<<<< HEAD
-#endif
-=======
 #endif
 
 /**
   * @}
-  */
->>>>>>> 187ec0fe
+  */